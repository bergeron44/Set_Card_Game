--- conflicted
+++ resolved
@@ -1,238 +1,235 @@
-package bguspl.set.ex;
-
-import java.util.Stack;
-
-import bguspl.set.Env;
-
-/**
- * This class manages the players' threads and data
- *
- * @inv id >= 0
- * @inv score >= 0
- */
-public class Player implements Runnable {
-    /**
-     * Player Choices
-     */
-    private final Stack<Integer> cards;
-
-    /**
-     * The dealer object.
-     */
-    private final Dealer dealer;
-
-    /**
-     * The game environment object.
-     */
-    private final Env env;
-
-    /**
-     * Game entities.
-     */
-    private final Table table;
-
-    /**
-     * The id of the player (starting from 0).
-     */
-    public final int id;
-
-    /**
-     * The thread representing the current player.
-     */
-    private Thread playerThread;
-
-    /**
-     * The thread of the AI (computer) player (an additional thread used to generate
-     * key presses).
-     */
-    private Thread aiThread;
-
-    /**
-     * True iff the player is human (not a computer player).
-     */
-    private final boolean human;
-
-    /**
-     * True iff game should be terminated.
-     */
-    private volatile boolean terminate;
-
-    /**
-     * The current score of the player.
-     */
-    private int score;
-
-    /**
-     * The class constructor.
-     *
-     * @param env    - the environment object.
-     * @param dealer - the dealer object.
-     * @param table  - the table object.
-     * @param id     - the id of the player.
-     * @param human  - true iff the player is a human player (i.e. input is provided
-     *               manually, via the keyboard).
-     */
-    public Player(Env env, Dealer dealer, Table table, int id, boolean human) {
-        this.dealer = dealer;
-        this.env = env;
-        this.table = table;
-        this.id = id;
-        this.human = human;
-<<<<<<< HEAD
-=======
-        this.peneltyTime = 0;
->>>>>>> 7f3f916d
-        this.cards = new Stack<>();
-    }
-
-    /**
-     * The main player thread of each player starts here (main loop for the player
-     * thread).
-     */
-    @Override
-    public void run() {
-        playerThread = Thread.currentThread();
-        env.logger.info("thread " + Thread.currentThread().getName() + " starting.");
-        if (!human)
-            createArtificialIntelligence();
-        while (!terminate) {
-            if (cards.size() >= 3) {
-                dealer.contendersToSet.add(this);
-                try {
-                    while (cards.size() >= 3) {
-                        synchronized (this) {
-                            wait();
-                        }
-                    }
-                } catch (Exception e) {
-                    System.out.println("fail");
-                }
-            }
-        }
-        if (!human)
-            try {
-                aiThread.join();
-            } catch (InterruptedException ignored) {
-            }
-        env.logger.info("thread " + Thread.currentThread().getName() + " terminated.");
-    }
-
-    /**
-     * Creates an additional thread for an AI (computer) player. The main loop of
-     * this thread repeatedly generates
-     * key presses. If the queue of key presses is full, the thread waits until it
-     * is not full.
-     */
-    private void createArtificialIntelligence() {
-        // note: this is a very, very smart AI (!)
-        aiThread = new Thread(() -> {
-            env.logger.info("thread " + Thread.currentThread().getName() + " starting.");
-            while (!terminate) {
-                // TODO implement player key press simulator
-                try {
-                    synchronized (this) {
-                        keyPressed((int) (Math.random() * table.countCards()));
-                        wait();
-                    }
-                } catch (InterruptedException ignored) {
-                }
-            }
-            env.logger.info("thread " + Thread.currentThread().getName() + " terminated.");
-        }, "computer-" + id);
-        aiThread.start();
-    }
-
-    /**
-     * Called when the game should be terminated.
-     */
-    public void terminate() {
-        // TODO implement
-        terminate = true;
-        if (!human) {
-            aiThread.interrupt();
-        }
-    }
-
-    /**
-     * This method is called when a key is pressed.
-     *
-     * @param slot - the slot corresponding to the key pressed.
-     */
-    public synchronized void keyPressed(int slot) {
-        if (cards.size() >= 3) {
-            return;
-        }
-        if (!removeToken(slot)) {
-            cards.push(table.slotToCard[slot]);
-            table.placeToken(id, slot);
-        }
-    }
-
-    /**
-     * Award a point to a player and perform other related actions.
-     *
-     * @post - the player's score is increased by 1.
-     * @post - the player's score is updated in the ui.
-     */
-    public void point() {
-        // TODO implement
-        env.ui.setFreeze(id, env.config.pointFreezeMillis);
-        score++;
-        env.ui.setScore(id, score);
-        //int ignored = table.countCards(); // this part is just for demonstration in the unit tests
-        //env.ui.setScore(id, ++score);
-    }
-
-    /**
-     * Penalize a player and perform other related actions.
-     */
-    public void penalty() {
-        // TODO implement
-        cards.clear();
-        env.ui.setFreeze(id, env.config.penaltyFreezeMillis);
-    }
-
-    public int score() {
-        return score;
-    }
-
-    /**
-     * Remove the token from cards
-     */
-    public boolean removeToken(int slot) {
-        for (Integer card : cards) {
-            if (card == table.slotToCard[slot]) {
-                cards.remove(card);
-                table.removeToken(id, slot);
-                return true;
-            }
-        }
-        return false;
-    }
-
-    public boolean removeTokens() {
-        try {
-            cards.clear();
-            return true;
-        } catch (Exception e) {
-            return false;
-        }
-    }
-
-    /**
-     * @return 3 cells length array that contain the cards in the stack
-     */
-    public int[] getCards() {
-        int[] cardsArray = new int[3];
-        for (int i = 0; i < cardsArray.length; i++) {
-            cardsArray[i] = -1;
-        }
-        int i = 0;
-        for (int card : cards) {
-            cardsArray[i] = card;
-            i++;
-        }
-        return cardsArray;
-    }
-
-}
+package bguspl.set.ex;
+
+import java.util.Stack;
+
+import bguspl.set.Env;
+
+/**
+ * This class manages the players' threads and data
+ *
+ * @inv id >= 0
+ * @inv score >= 0
+ */
+public class Player implements Runnable {
+    /**
+     * Player Choices
+     */
+    private final Stack<Integer> cards;
+
+    /**
+     * The dealer object.
+     */
+    private final Dealer dealer;
+
+    /**
+     * The game environment object.
+     */
+    private final Env env;
+
+    /**
+     * Game entities.
+     */
+    private final Table table;
+
+    /**
+     * The id of the player (starting from 0).
+     */
+    public final int id;
+
+    /**
+     * The thread representing the current player.
+     */
+    private Thread playerThread;
+
+    /**
+     * The thread of the AI (computer) player (an additional thread used to generate
+     * key presses).
+     */
+    private Thread aiThread;
+
+    /**
+     * True iff the player is human (not a computer player).
+     */
+    private final boolean human;
+
+    /**
+     * True iff game should be terminated.
+     */
+    private volatile boolean terminate;
+
+    /**
+     * The current score of the player.
+     */
+    private int score;
+
+    /**
+     * The class constructor.
+     *
+     * @param env    - the environment object.
+     * @param dealer - the dealer object.
+     * @param table  - the table object.
+     * @param id     - the id of the player.
+     * @param human  - true iff the player is a human player (i.e. input is provided
+     *               manually, via the keyboard).
+     */
+    public Player(Env env, Dealer dealer, Table table, int id, boolean human) {
+        this.dealer = dealer;
+        this.env = env;
+        this.table = table;
+        this.id = id;
+        this.human = human;
+        this.peneltyTime = 0;
+        this.cards = new Stack<>();
+    }
+
+    /**
+     * The main player thread of each player starts here (main loop for the player
+     * thread).
+     */
+    @Override
+    public void run() {
+        playerThread = Thread.currentThread();
+        env.logger.info("thread " + Thread.currentThread().getName() + " starting.");
+        if (!human)
+            createArtificialIntelligence();
+        while (!terminate) {
+            if (cards.size() >= 3) {
+                dealer.contendersToSet.add(this);
+                try {
+                    while (cards.size() >= 3) {
+                        synchronized (this) {
+                            wait();
+                        }
+                    }
+                } catch (Exception e) {
+                    System.out.println("fail");
+                }
+            }
+        }
+        if (!human)
+            try {
+                aiThread.join();
+            } catch (InterruptedException ignored) {
+            }
+        env.logger.info("thread " + Thread.currentThread().getName() + " terminated.");
+    }
+
+    /**
+     * Creates an additional thread for an AI (computer) player. The main loop of
+     * this thread repeatedly generates
+     * key presses. If the queue of key presses is full, the thread waits until it
+     * is not full.
+     */
+    private void createArtificialIntelligence() {
+        // note: this is a very, very smart AI (!)
+        aiThread = new Thread(() -> {
+            env.logger.info("thread " + Thread.currentThread().getName() + " starting.");
+            while (!terminate) {
+                // TODO implement player key press simulator
+                try {
+                    synchronized (this) {
+                        keyPressed((int) (Math.random() * table.countCards()));
+                        wait();
+                    }
+                } catch (InterruptedException ignored) {
+                }
+            }
+            env.logger.info("thread " + Thread.currentThread().getName() + " terminated.");
+        }, "computer-" + id);
+        aiThread.start();
+    }
+
+    /**
+     * Called when the game should be terminated.
+     */
+    public void terminate() {
+        // TODO implement
+        terminate = true;
+        if (!human) {
+            aiThread.interrupt();
+        }
+    }
+
+    /**
+     * This method is called when a key is pressed.
+     *
+     * @param slot - the slot corresponding to the key pressed.
+     */
+    public synchronized void keyPressed(int slot) {
+        if (cards.size() >= 3) {
+            return;
+        }
+        if (!removeToken(slot)) {
+            cards.push(table.slotToCard[slot]);
+            table.placeToken(id, slot);
+        }
+    }
+
+    /**
+     * Award a point to a player and perform other related actions.
+     *
+     * @post - the player's score is increased by 1.
+     * @post - the player's score is updated in the ui.
+     */
+    public void point() {
+        // TODO implement
+        env.ui.setFreeze(id, env.config.pointFreezeMillis);
+        score++;
+        env.ui.setScore(id, score);
+        //int ignored = table.countCards(); // this part is just for demonstration in the unit tests
+        //env.ui.setScore(id, ++score);
+    }
+
+    /**
+     * Penalize a player and perform other related actions.
+     */
+    public void penalty() {
+        // TODO implement
+        cards.clear();
+        env.ui.setFreeze(id, env.config.penaltyFreezeMillis);
+    }
+
+    public int score() {
+        return score;
+    }
+
+    /**
+     * Remove the token from cards
+     */
+    public boolean removeToken(int slot) {
+        for (Integer card : cards) {
+            if (card == table.slotToCard[slot]) {
+                cards.remove(card);
+                table.removeToken(id, slot);
+                return true;
+            }
+        }
+        return false;
+    }
+
+    public boolean removeTokens() {
+        try {
+            cards.clear();
+            return true;
+        } catch (Exception e) {
+            return false;
+        }
+    }
+
+    /**
+     * @return 3 cells length array that contain the cards in the stack
+     */
+    public int[] getCards() {
+        int[] cardsArray = new int[3];
+        for (int i = 0; i < cardsArray.length; i++) {
+            cardsArray[i] = -1;
+        }
+        int i = 0;
+        for (int card : cards) {
+            cardsArray[i] = card;
+            i++;
+        }
+        return cardsArray;
+    }
+
+}